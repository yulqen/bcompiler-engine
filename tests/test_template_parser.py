--- conflicted
+++ resolved
@@ -70,15 +70,6 @@
     )
 
 
-<<<<<<< HEAD
-# FIXME: remove once bug fixed
-def test_template_reader_temporary(eight_gig_template, eight_gig_datamap):
-    dataset = template_reader(eight_gig_template)  # noqa
-    assert True
-
-
-=======
->>>>>>> 43234452
 def test_extract_data_from_multiple_files_into_correct_structure(resources):
     xlsx_files = get_xlsx_files(resources)
     dataset = extract_from_multiple_xlsx_files(xlsx_files)
