"""
Mostly, this module is about organising the main data structure.

Given a list of files and a dataset (a list of list of TemplateCell
objects - will return a dict of the form:

    dataset = {
    "test_template.xlsx": {
    "checksum": "fjfj34jk22l134hl",
    "data": {
        "Summary": {
            "A1": {"file_name": "test_file.xslx", "sheet": "Sheet 1"...,
            "A2": {"file_name": "test_file.xslx", "sheet": "Sheet 1"...,
            "A2": {"file_name": "test_file.xslx", "sheet": "Sheet 1"...,
        },
        "Finances": {
            "A1": {"file_name": "test_file.xslx", "sheet": "Sheet 1"...,
            "A4": {"file_name": "test_file.xslx", "sheet": "Sheet 1"...,
            "A10": {"file_name": "test_file.xslx", "sheet": "Sheet 1"...,
        }
    "test_template2.xlsx": {
    "checksum": "AFfjdddfa4jk134hl",
    "data": {
        "Summary": {
            "A1": {"file_name": "test_file.xslx", "sheet": "Sheet 1"...,
            "A2": {"file_name": "test_file.xslx", "sheet": "Sheet 1"...,
            "A2": {"file_name": "test_file.xslx", "sheet": "Sheet 1"...,
        },
        "Finances": {
            "A1": {"file_name": "test_file.xslx", "sheet": "Sheet 1"...,
            "A4": {"file_name": "test_file.xslx", "sheet": "Sheet 1"...,
            "A10": {"file_name": "test_file.xslx", "sheet": "Sheet 1"...,
        }
    }
"""
import json
import logging
import warnings
from concurrent import futures
from typing import Dict, List, Tuple

from engine.config import Config
from engine.exceptions import (
    DatamapNotCSVException,
    NoApplicableSheetsInTemplateFiles,
    RemoveFileWithNoSheetRequiredByDatamap,
)
from engine.reports.validation import ValidationCheck, ValidationReportCSV
from engine.utils.extraction import (
    ALL_IMPORT_DATA,
    check_datamap_sheets,
    remove_failing_files,
    template_reader,
)

# pylint: disable=R0903,R0913;

warnings.filterwarnings("ignore", ".*Data Validation*.")

logging.basicConfig(
    level=logging.INFO,
    format="%(asctime)s: %(levelname)s - %(message)s",
    datefmt="%d-%b-%y %H:%M:%S",
)
logger = logging.getLogger(__name__)

# TODO - move this to config
SKIP_MISSING_SHEETS = False


def _get_cellrefs(tmp_data, filename: str, sheet: str) -> List[str]:
    return tmp_data[filename]["data"][sheet].keys()


def _get_value(tmp_data, filename: str, sheet: str, cellref: str) -> str:
    return tmp_data[filename]["data"][sheet][cellref]["value"]


def _get_data_type(tmp_data, filename: str, sheet: str, cellref: str) -> str:
    return tmp_data[filename]["data"][sheet][cellref]["data_type"]


def validation_checker(dm_data, tmp_data) -> Tuple[List[str], List["ValidationCheck"]]:
    checks = []
    wrong_types = []
    files = tmp_data.keys()
    for d in dm_data:
        sheet = d["sheet"]
        vtype = d["data_type"]
        cellref = d["cellref"]
        for f in files:
            data = tmp_data[f]["data"]
            sheets = data.keys()
            for s in sheets:
                if s == sheet:
<<<<<<< HEAD
                    cellrefs = _get_cellrefs(tmp_data, f, s)
                    if cellref not in cellrefs:
=======
                    cellrefs_in_tmp = tmp_data[f]["data"][s].keys()
                    if cellref not in cellrefs_in_tmp:
                        # If the value is missing but datamap
                        # declares it as untyped (missing vtype)
                        # we must output "NA", otherwise the report
                        # gets vtype
>>>>>>> 4ca7d2dd
                        if vtype == "":
                            final_type = "NA"
                        else:
                            final_type = vtype
                        checks.append(
                            ValidationCheck(
                                passes="FAIL",
                                filename=f,
                                key=d["key"],
                                value="NO VALUE RETURNED",
                                sheetname=s,
                                cellref=cellref,
                                wanted=final_type,
                                got="EMPTY",
                            )
                        )
                    for c in cellrefs_in_tmp:
                        if c == cellref:
                            if (
                                vtype == ""
                                or vtype not in Config.ACCEPTABLE_VALIDATION_TYPES
                            ):
                                if vtype != "":
                                    wrong_types.append(vtype)
                                    wanted_output = vtype
                                else:
                                    wanted_output = "NA"
                                checks.append(
                                    ValidationCheck(
                                        passes="UNTYPED",
                                        filename=f,
                                        key=d["key"],
                                        value=_get_value(tmp_data, f, s, c),
                                        sheetname=s,
                                        cellref=c,
                                        wanted=wanted_output,
                                        got=_get_data_type(tmp_data, f, s, c)
                                    )
                                )
                                continue
                            if _get_data_type(tmp_data, f, s, c) == vtype:
                                checks.append(
                                    ValidationCheck(
                                        passes="PASS",
                                        filename=f,
                                        key=d["key"],
                                        value=_get_value(tmp_data, f, s, c),
                                        sheetname=s,
                                        cellref=c,
                                        wanted=vtype,
                                        got=_get_data_type(tmp_data, f, s, c)
                                    )
                                )
                            else:
                                checks.append(
                                    ValidationCheck(
                                        passes="FAIL",
                                        filename=f,
                                        key=d["key"],
                                        value=_get_value(tmp_data, f, s, c),
                                        sheetname=s,
                                        cellref=c,
                                        wanted=vtype,
                                        got=_get_data_type(tmp_data, f, s, c)
                                    )
                                )
    return (wrong_types, checks)


class ParsePopulatedTemplatesUseCase:
    def __init__(self, repo):
        self.repo = repo

    def execute(self) -> str:
        return self.repo.list_as_json()  # type: ignore


class ApplyDatamapToExtractionUseCaseWithValidation:
    """Extract data from a bunch of spreadsheets, but filter based on a datamap."""

    def __init__(self, datamap_repo, template_repo) -> None:
        self._datamap_repo = datamap_repo
        self._template_repo = template_repo
        self._template_data_dict: ALL_IMPORT_DATA = {}
        self._datamap_data_dict: List[Dict[str, str]] = []
        self.data_for_master: List[ALL_IMPORT_DATA] = []
        self._datamap_data_json: str = ""
        self._template_data_json: str = ""

    def _get_value_of_cell_referred_by_key(
        self, filename: str, key: str, sheet: str
    ) -> str:
        """Given a filename, a template_data json str, a datamap_data dict, key and sheet, returns
        the value in the spreadsheet at given datamap key.

        Throws KeyError if the datamap refers to a sheet/cellref combo in the target file that does not exist.
        """
        output = ""
        if key not in [x["key"] for x in self._datamap_data_dict]:
            raise KeyError('No key "{}" in datamap'.format(key))
        if sheet not in [x["sheet"] for x in self._datamap_data_dict]:
            raise KeyError('No sheet "{}" in datamap'.format(sheet))
        _target_cellref = [
            x["cellref"]
            for x in self._datamap_data_dict
            if x["key"] == key and x["sheet"] == sheet
        ]
        _cellref = _target_cellref[0]
        try:
            output = self._template_data_dict[filename]["data"][sheet][_cellref][
                "value"
            ]
        except KeyError as e:
            if e.args[0] == sheet:
                logger.critical(
                    "No sheet named {} in {}. Unable to process.".format(
                        sheet, filename
                    )
                )
                raise KeyError(
                    "No sheet named {} in {}. Unable to process.".format(
                        sheet, filename
                    )
                )
        return output

    def _set_datamap_and_template_data(self) -> None:
        """Does the work of creating the template_data and datamap_data attributes"""
        t_uc = ParsePopulatedTemplatesUseCase(self._template_repo)
        d_uc = ParseDatamapUseCase(self._datamap_repo)
        try:
            self._datamap_data_json = d_uc.execute()
        except DatamapNotCSVException:
            raise
        self._template_data_json = t_uc.execute()

    def get_values(self):
        for _file_name in self._template_data_dict:
            for _dml in self._datamap_data_dict:
                val = self.query_key(_file_name, _dml["key"], _dml["sheet"])
                yield {(_file_name, _dml["key"], _dml["sheet"], _dml["cellref"]): val}

    def execute(self, as_obj=False, for_master=False):
        if self._template_data_dict is not True and self._datamap_data_dict is not True:
            try:
                self._set_datamap_and_template_data()
            except DatamapNotCSVException:
                raise
        self._datamap_data_dict = json.loads(self._datamap_data_json)
        self._template_data_dict = json.loads(self._template_data_json)

        bad_types, self.validation_checks = validation_checker(
            self._datamap_data_dict, self._template_data_dict
        )

        if len(bad_types) > 0:
            for t in set(bad_types):
                logger.warning(
                    f"{t} is not a valid type. Flagged as UNTYPED. Check your datamap."
                )

        checks = check_datamap_sheets(self._datamap_data_dict, self._template_data_dict)
        # TODO -reintroduce SKIP_MISSING_SHEETS check here
        # We set a config variable to choose whether we
        # throw out files with a single missing sheet
        logger.info("Checking template data.")
        try:
            self._template_data_dict = remove_failing_files(
                checks, self._template_data_dict
            )
        except NoApplicableSheetsInTemplateFiles:
            # TODO add log message here
            # for now...
            # logger.critical("There are no files containing sheets declared in datamap. Quitting.")
            raise
        except RemoveFileWithNoSheetRequiredByDatamap as e:
            logging.warning(
                f"{e.args[0][0]} does not contain the sheets required by datamap (eg. {e.args[0][1]}). Not set to "
                f"skip sheets so omitting from master. "
            )
            raise
        # TODO - we have to do something when SKIP_MISSING_SHEETS is True here
        if for_master:
            self._format_data_for_master()

    def query_key(self, filename, key, sheet):
        """Given a filename, key and sheet, raises the value in the spreadsheet.

        Raises KeyError if any of filename, key and sheet are not in the datamap.
        """
        if not bool(self._template_data_dict) and bool(self._datamap_data_dict):
            self._set_datamap_and_template_data()
        try:
            return self._get_value_of_cell_referred_by_key(filename, key, sheet)
        except KeyError:
            logger.critical(
                "Unable to process datamapline due to problem with sheet/cellref referred to by datamap"
            )
            raise

    def _format_data_for_master(self):
        output = [{fname: []} for fname in self._template_data_dict]
        f_data = self._template_data_dict
        dm_data = self._datamap_data_dict
        for _file_name in f_data:
            for _dml in dm_data:
                val = self.query_key(_file_name, _dml["key"], _dml["sheet"])
                _col_dict = [d for d in output if list(d.keys())[0] == _file_name][0]
                _col_dict[_file_name].append((_dml["key"], val))
        self.data_for_master = output


class ApplyDatamapToExtractionUseCase:
    """Extract data from a bunch of spreadsheets, but filter based on a datamap."""

    def __init__(self, datamap_repo, template_repo) -> None:
        self._datamap_repo = datamap_repo
        self._template_repo = template_repo
        self._template_data_dict: ALL_IMPORT_DATA = {}
        self._datamap_data_dict: List[Dict[str, str]] = []
        self.data_for_master: List[ALL_IMPORT_DATA] = []
        self._datamap_data_json: str = ""
        self._template_data_json: str = ""

    def _get_value_of_cell_referred_by_key(
        self, filename: str, key: str, sheet: str
    ) -> str:
        """Given a filename, a template_data json str, a datamap_data dict, key and sheet, returns
        the value in the spreadsheet at given datamap key.

        Throws KeyError if the datamap refers to a sheet/cellref combo in the target file that does not exist.
        """
        output = ""
        if key not in [x["key"] for x in self._datamap_data_dict]:
            raise KeyError('No key "{}" in datamap'.format(key))
        if sheet not in [x["sheet"] for x in self._datamap_data_dict]:
            raise KeyError('No sheet "{}" in datamap'.format(sheet))
        _target_cellref = [
            x["cellref"]
            for x in self._datamap_data_dict
            if x["key"] == key and x["sheet"] == sheet
        ]
        _cellref = _target_cellref[0]
        try:
            output = self._template_data_dict[filename]["data"][sheet][_cellref][
                "value"
            ]
        except KeyError as e:
            if e.args[0] == sheet:
                logger.critical(
                    "No sheet named {} in {}. Unable to process.".format(
                        sheet, filename
                    )
                )
                raise KeyError(
                    "No sheet named {} in {}. Unable to process.".format(
                        sheet, filename
                    )
                )
        return output

    def _set_datamap_and_template_data(self) -> None:
        """Does the work of creating the template_data and datamap_data attributes"""
        t_uc = ParsePopulatedTemplatesUseCase(self._template_repo)
        d_uc = ParseDatamapUseCase(self._datamap_repo)
        try:
            self._datamap_data_json = d_uc.execute()
        except DatamapNotCSVException:
            raise
        self._template_data_json = t_uc.execute()

    def get_values(self):
        for _file_name in self._template_data_dict:
            for _dml in self._datamap_data_dict:
                val = self.query_key(_file_name, _dml["key"], _dml["sheet"])
                yield {(_file_name, _dml["key"], _dml["sheet"], _dml["cellref"]): val}

    def execute(self, as_obj=False, for_master=False):
        if self._template_data_dict is not True and self._datamap_data_dict is not True:
            try:
                self._set_datamap_and_template_data()
            except DatamapNotCSVException:
                raise
        self._datamap_data_dict = json.loads(self._datamap_data_json)
        self._template_data_dict = json.loads(self._template_data_json)
        logger.info("Checking template data.")

        checks = check_datamap_sheets(self._datamap_data_dict, self._template_data_dict)
        # TODO -reintroduce SKIP_MISSING_SHEETS check here
        # We set a config variable to choose whether we
        # throw out files with a single missing sheet
        try:
            self._template_data_dict = remove_failing_files(
                checks, self._template_data_dict
            )
        except NoApplicableSheetsInTemplateFiles:
            # TODO add log message here
            # for now...
            # logger.critical("There are no files containing sheets declared in datamap. Quitting.")
            raise
        except RemoveFileWithNoSheetRequiredByDatamap as e:
            logging.warning(
                f"{e.args[0][0]} does not contain the sheets required by datamap (eg. {e.args[0][1]}). Not set to "
                f"skip sheets so omitting from master. "
            )
            raise
        # TODO - we have to do something when SKIP_MISSING_SHEETS is True here
        if for_master:
            self._format_data_for_master()

    def query_key(self, filename, key, sheet):
        """Given a filename, key and sheet, raises the value in the spreadsheet.

        Raises KeyError if any of filename, key and sheet are not in the datamap.
        """
        if not bool(self._template_data_dict) and bool(self._datamap_data_dict):
            self._set_datamap_and_template_data()
        try:
            return self._get_value_of_cell_referred_by_key(filename, key, sheet)
        except KeyError:
            logger.critical(
                "Unable to process datamapline due to problem with sheet/cellref referred to by datamap"
            )
            raise

    def _format_data_for_master(self):
        output = [{fname: []} for fname in self._template_data_dict]
        f_data = self._template_data_dict
        dm_data = self._datamap_data_dict
        for _file_name in f_data:
            for _dml in dm_data:
                val = self.query_key(_file_name, _dml["key"], _dml["sheet"])
                _col_dict = [d for d in output if list(d.keys())[0] == _file_name][0]
                _col_dict[_file_name].append((_dml["key"], val))
        self.data_for_master = output


# We have created a new CreateMasterUseCaseWithValidation class
# the test is at tests.use_cases.test_template_parser_use_cases.test_create_master_spreadsheet_with_validation
# Also created is a new ApplyDatamapToExtractionUseCaseWithValidation which
# does the work of the validation (line 155 or thereabouts), which will be a list
# of some sort of Check object, populated with data created by comparing
# the datamap and template data structures for their cell type attributes.
# The task where we left it was to find a way to populate the self.validation_checks list
# on CreateMasterUseCaseWithValidation. This is used in the adapters.import_and_create_master
# function, where we would use a validation=True/False flag to select either the
# CreateMasterUseCase or CreateMasterUseCaseWithValidation use case class, depending upon
# what we want. There is nothing yet decided about how we present this to the user
# but this is probably best coordinated by the adapter and sent back out.

# At this point, to ensure we have an ApplyDatamapToExtractionUseCaseWithValidation,
# we have simply copied ApplyDatamapToExtractionUseCase!! This is obviously horrendous.


class CreateMasterUseCaseWithValidation:
    """
    CreateMasterUseCaseWithValidation is used to create a master document
    from a set of input files, and apply type validation to the result.
    """

    def __init__(self, datamap_repo, template_repo, output_repo):
        self.datamap_repo = datamap_repo
        self.template_repo = template_repo
        self.output_repository = output_repo
        self.initial_validation_checks = []
        self.final_validation_checks = []

    def execute(self, output_file_name):
        uc = ApplyDatamapToExtractionUseCaseWithValidation(
            self.datamap_repo, self.template_repo
        )
        try:
            uc.execute(for_master=True)
            self.initial_validation_checks = uc.validation_checks
            # default is to filter out dmls that do not have type declared in dm
            self.final_validation_checks = [
                x for x in self.initial_validation_checks if x.wanted is not None
            ]
            pth = ValidationReportCSV(self.final_validation_checks).write()
            logger.info(f"Validation report written to {pth}.")
        except DatamapNotCSVException:
            raise
        output_repo = self.output_repository(uc.data_for_master, output_file_name)
        output_repo.save()


class CreateMasterUseCase:
    def __init__(self, datamap_repo, template_repo, output_repository):
        self.datamap_repo = datamap_repo
        self.template_repo = template_repo
        self.output_repository = output_repository

    def execute(self, output_file_name):
        uc = ApplyDatamapToExtractionUseCase(self.datamap_repo, self.template_repo)
        try:
            uc.execute(for_master=True)
        except DatamapNotCSVException:
            raise
        output_repo = self.output_repository(uc.data_for_master, output_file_name)
        output_repo.save()


class ParseDatamapUseCase:
    def __init__(self, repo):
        self.repo = repo

    def execute(self, obj=False):
        if not obj:
            try:
                return self.repo.list_as_json()  # type: ignore
            except DatamapNotCSVException:
                raise
        else:
            return self.repo.list_as_objs()


# here is the version with out multiprocessing
# def parse_multiple_xlsx_files(xlsx_files: List[Path]) -> set:
#    data = []
#    for file in map(template_reader, xlsx_files):
#        data.append(file)
#    return data


def extract_from_multiple_xlsx_files(xlsx_files) -> ALL_IMPORT_DATA:
    """Extract raw data from list of paths to excel files. Return as complex dictionary."""
    data = {}
    with futures.ProcessPoolExecutor() as pool:
        for file in pool.map(template_reader, xlsx_files):
            data.update(file)
    return data<|MERGE_RESOLUTION|>--- conflicted
+++ resolved
@@ -93,17 +93,8 @@
             sheets = data.keys()
             for s in sheets:
                 if s == sheet:
-<<<<<<< HEAD
-                    cellrefs = _get_cellrefs(tmp_data, f, s)
-                    if cellref not in cellrefs:
-=======
-                    cellrefs_in_tmp = tmp_data[f]["data"][s].keys()
+                    cellrefs_in_tmp = _get_cellrefs(tmp_data, f, s)
                     if cellref not in cellrefs_in_tmp:
-                        # If the value is missing but datamap
-                        # declares it as untyped (missing vtype)
-                        # we must output "NA", otherwise the report
-                        # gets vtype
->>>>>>> 4ca7d2dd
                         if vtype == "":
                             final_type = "NA"
                         else:
