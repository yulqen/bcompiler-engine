--- conflicted
+++ resolved
@@ -14,11 +14,7 @@
 from typing import Any, Dict, List, NamedTuple, Union
 from zipfile import BadZipFile
 
-<<<<<<< HEAD
 from engine.config import Config  # noqa
-=======
-from engine.config import Config
->>>>>>> 43234452
 from engine.domain.datamap import DatamapFile, DatamapLine, DatamapLineValueType
 from engine.domain.template import TemplateCell
 from engine.exceptions import (
@@ -470,21 +466,10 @@
     for sheet in workbook.worksheets:
         sheet_data: SHEET_DATA_IN_LST = []
         sheet_dict: Dict[str, Dict[str, Dict[str, str]]] = {}
-<<<<<<< HEAD
-        # TODO - here for row-limiter code
-        # FIXME - remove this line when merge to master
-        print(Config.ROW_LIMITS)
-        # legal_row_limit = Config.ROW_LIMITS[sheet.title]
-        # FIXME - remove this line when merge to master
-        print(legal_row_limit, sheet.title)
-        legal_rows = list(sheet.rows)[:legal_row_limit]
-        for row in legal_rows:
-=======
         rowcnt = 0
         for row in sheet.rows:
             if rowcnt > int(Config.TEMPLATE_ROW_LIMIT):
                 break
->>>>>>> 43234452
             for cell in row:
                 if cell.value is not None:
                     try:
